import functools
import os
import re

from collections import defaultdict
from typing import Dict

from deepdiff import DeepDiff
from gi.repository import Gio, GLib

from .state_manager import RepeatType
from .cache_manager import CacheManager


def dbus_propagate(param_self=None):
    """
    Wraps a function which causes changes to DBus properties.
    """
    def decorator(function):
        @functools.wraps(function)
        def wrapper(*args):
            function(*args)
            (param_self or args[0]).dbus_manager.property_diff()

        return wrapper

    return decorator


class DBusManager:
    second_microsecond_conversion = 1000000

    current_state: Dict = {}

    def __init__(
        self,
        connection,
        do_on_method_call,
        on_set_property,
        get_state_and_player,
    ):
        self.get_state_and_player = get_state_and_player
        self.do_on_method_call = do_on_method_call
        self.on_set_property = on_set_property
        self.connection = connection

        def dbus_name_acquired(connection, name):
            specs = [
                'org.mpris.MediaPlayer2.xml',
                'org.mpris.MediaPlayer2.Player.xml',
                'org.mpris.MediaPlayer2.Playlists.xml',
                'org.mpris.MediaPlayer2.TrackList.xml',
            ]
            for spec in specs:
                spec_path = os.path.join(
                    os.path.dirname(__file__),
                    f'ui/mpris_specs/{spec}',
                )
                with open(spec_path) as f:
                    node_info = Gio.DBusNodeInfo.new_for_xml(f.read())

                connection.register_object(
                    '/org/mpris/MediaPlayer2',
                    node_info.interfaces[0],
                    self.on_method_call,
                    self.on_get_property,
                    self.on_set_property,
                )

        # TODO (#127): I have no idea what to do here.
        def dbus_name_lost(*args):
            pass

        self.bus_number = Gio.bus_own_name_on_connection(
            connection,
            'org.mpris.MediaPlayer2.sublimemusic',
            Gio.BusNameOwnerFlags.NONE,
            dbus_name_acquired,
            dbus_name_lost,
        )

    def shutdown(self):
        Gio.bus_unown_name(self.bus_number)

    def on_get_property(
        self,
        connection,
        sender,
        path,
        interface,
        property_name,
    ):
        value = self.property_dict().get(interface, {}).get(property_name)
        return DBusManager.to_variant(value)

    def on_method_call(
        self,
        connection,
        sender,
        path,
        interface,
        method,
        params,
        invocation,
    ):
        # TODO (#127): I don't even know if this works.
        if interface == 'org.freedesktop.DBus.Properties':
            if method == 'Get':
                invocation.return_value(
                    self.on_get_property(
                        connection, sender, path, interface, *params))
            elif method == 'Set':
                self.on_set_property(
                    connection, sender, path, interface, *params)
            elif method == 'GetAll':
                all_properties = {
                    k: DBusManager.to_variant(v)
                    for k, v in self.property_dict()[interface].items()
                }
                invocation.return_value(
                    GLib.Variant('(a{sv})', (all_properties, )))

            return
        self.do_on_method_call(
            connection,
            sender,
            path,
            interface,
            method,
            params,
            invocation,
        )

    @staticmethod
    def to_variant(value):
        if callable(value):
            return DBusManager.to_variant(value())

        if isinstance(value, GLib.Variant):
            return value

        if type(value) == tuple:
            return GLib.Variant(*value)

        if type(value) == dict:
            return GLib.Variant(
                'a{sv}',
                {k: DBusManager.to_variant(v)
                 for k, v in value.items()},
            )

        variant_type = {
            list: 'as',
            str: 's',
            int: 'i',
            float: 'd',
            bool: 'b',
        }.get(type(value))
        if not variant_type:
            return value
        return GLib.Variant(variant_type, value)

    def property_dict(self):
        state, player = self.get_state_and_player()
        has_current_song = state.current_song is not None
        has_next_song = False
        if state.repeat_type in (RepeatType.REPEAT_QUEUE,
                                 RepeatType.REPEAT_SONG):
            has_next_song = True
        elif has_current_song:
            has_next_song = (
                state.current_song_index < len(state.play_queue) - 1)

        if state.active_playlist_id is None:
            active_playlist = (False, GLib.Variant('(oss)', ('/', '', '')))
        else:
            playlist_result = CacheManager.get_playlist(
                state.active_playlist_id)

            if playlist_result.is_future:
                # If we have to wait for the playlist result, just return
                # no playlist.
                active_playlist = (False, GLib.Variant('(oss)', ('/', '', '')))
            else:
                playlist = playlist_result.result()

                active_playlist = (
                    True,
                    GLib.Variant(
                        '(oss)',
                        (
                            '/playlist/' + playlist.id,
                            playlist.name,
                            CacheManager.get_cover_art_url(playlist.coverArt),
                        ),
                    ),
                )

        get_playlists_result = CacheManager.get_playlists()
        if get_playlists_result.is_future:
            playlist_count = 0
        else:
            playlist_count = len(get_playlists_result.result())

        return {
            'org.mpris.MediaPlayer2': {
                'CanQuit': True,
                'CanRaise': True,
                'HasTrackList': True,
                'Identity': 'Sublime Music',
                'DesktopEntry': 'sublime-music',
                'SupportedUriSchemes': [],
                'SupportedMimeTypes': [],
            },
            'org.mpris.MediaPlayer2.Player': {
                'PlaybackStatus': {
                    (False, False): 'Stopped',
                    (False, True): 'Stopped',
                    (True, False): 'Paused',
                    (True, True): 'Playing',
                }[player is not None and player.song_loaded, state.playing],
                'LoopStatus':
                state.repeat_type.as_mpris_loop_status(),
                'Rate':
                1.0,
                'Shuffle':
                state.shuffle_on,
                'Metadata':
                self.get_mpris_metadata(
                    state.current_song_index,
                    state.play_queue,
                ) if state.current_song else {},
                'Volume':
                0.0 if state.is_muted else state.volume / 100,
                'Position': (
                    'x',
                    int(
                        max(state.song_progress or 0, 0)
                        * self.second_microsecond_conversion),
                ),
                'MinimumRate':
                1.0,
                'MaximumRate':
                1.0,
                'CanGoNext':
                has_current_song and has_next_song,
                'CanGoPrevious':
                has_current_song,
                'CanPlay':
                True,
                'CanPause':
                True,
                'CanSeek':
                True,
                'CanControl':
                True,
            },
            'org.mpris.MediaPlayer2.TrackList': {
                'Tracks': self.get_dbus_playlist(state.play_queue),
                'CanEditTracks': False,
            },
            'org.mpris.MediaPlayer2.Playlists': {
                'PlaylistCount': playlist_count,
                'Orderings': ['Alphabetical', 'Created', 'Modified'],
                'ActivePlaylist': ('(b(oss))', active_playlist),
            },
        }

    def get_mpris_metadata(self, idx: int, play_queue):
        song_result = CacheManager.get_song_details(play_queue[idx])
        if song_result.is_future:
            return {}
        song = song_result.result()

        trackid = self.get_dbus_playlist(play_queue)[idx]
        duration = (
            'x',
            (song.duration or 0) * self.second_microsecond_conversion,
        )
        track_cover = CacheManager.get_cover_art_url(song.coverArt, 1000)
        return {
            'mpris:trackid': trackid,
            'mpris:length': duration,
<<<<<<< HEAD
            'mpris:artUrl': track_cover,
=======
            'mpris:artUrl': CacheManager.get_cover_art_url(song.id),
>>>>>>> db528fb0
            'xesam:album': song.album or '',
            'xesam:albumArtist': [song.artist or ''],
            'xesam:artist': [song.artist or ''],
            'xesam:title': song.title,
        }

    def get_dbus_playlist(self, play_queue):
        seen_counts = defaultdict(int)
        tracks = []
        for song_id in play_queue:
            id_ = seen_counts[song_id]
            tracks.append(f'/song/{song_id}/{id_}')
            seen_counts[song_id] += 1

        return tracks

    diff_parse_re = re.compile(r"root\['(.*?)'\]\['(.*?)'\](?:\[.*\])?")

    def property_diff(self):
        new_property_dict = self.property_dict()
        diff = DeepDiff(self.current_state, new_property_dict)

        changes = defaultdict(dict)

        for path, change in diff.get('values_changed', {}).items():
            interface, property_name = self.diff_parse_re.match(path).groups()
            changes[interface][property_name] = change['new_value']

        if diff.get('dictionary_item_added'):
            changes = new_property_dict

        for interface, changed_props in changes.items():
            # If the metadata has changed, just make the entire Metadata object
            # part of the update.
            if 'Metadata' in changed_props.keys():
                changed_props['Metadata'] = new_property_dict[interface][
                    'Metadata']

            # Special handling for when the position changes (a seek).
            # Technically, I'm sending this signal too often, but I don't think
            # it really matters.
            if (interface == 'org.mpris.MediaPlayer2.Player'
                    and 'Position' in changed_props):
                self.connection.emit_signal(
                    None,
                    '/org/mpris/MediaPlayer2',
                    interface,
                    'Seeked',
                    GLib.Variant('(x)', (changed_props['Position'][1], )),
                )

                # Do not emit the property change.
                del changed_props['Position']

            # Special handling for when the track list changes.
            # Technically, I'm supposed to use `TrackAdded` and `TrackRemoved`
            # signals when minor changes occur, but the docs also say that:
            #
            # > It is left up to the implementation to decide when a change to
            # > the track list is invasive enough that this signal should be
            # > emitted instead of a series of TrackAdded and TrackRemoved
            # > signals.
            #
            # So I think that any change is invasive enough that I should use
            # this signal.
            if (interface == 'org.mpris.MediaPlayer2.TrackList'
                    and 'Tracks' in changed_props):
                track_list = changed_props['Tracks']
                if len(track_list) > 0:
                    current_track = (
                        new_property_dict['org.mpris.MediaPlayer2.Player']
                        ['Metadata'].get('mpris:trackid', track_list[0]))
                    self.connection.emit_signal(
                        None,
                        '/org/mpris/MediaPlayer2',
                        interface,
                        'TrackListReplaced',
                        GLib.Variant('(aoo)', (track_list, current_track)),
                    )

            self.connection.emit_signal(
                None,
                '/org/mpris/MediaPlayer2',
                'org.freedesktop.DBus.Properties',
                'PropertiesChanged',
                GLib.Variant(
                    '(sa{sv}as)', (
                        interface,
                        {
                            k: DBusManager.to_variant(v)
                            for k, v in changed_props.items()
                        },
                        [],
                    )),
            )

        # Update state for next diff.
        self.current_state = new_property_dict<|MERGE_RESOLUTION|>--- conflicted
+++ resolved
@@ -277,15 +277,11 @@
             'x',
             (song.duration or 0) * self.second_microsecond_conversion,
         )
-        track_cover = CacheManager.get_cover_art_url(song.coverArt, 1000)
+
         return {
             'mpris:trackid': trackid,
             'mpris:length': duration,
-<<<<<<< HEAD
-            'mpris:artUrl': track_cover,
-=======
-            'mpris:artUrl': CacheManager.get_cover_art_url(song.id),
->>>>>>> db528fb0
+            'mpris:artUrl': CacheManager.get_cover_art_url(song.coverArt),
             'xesam:album': song.album or '',
             'xesam:albumArtist': [song.artist or ''],
             'xesam:artist': [song.artist or ''],
