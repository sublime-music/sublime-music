import os
import math
import random

import gi
gi.require_version('Gtk', '3.0')
from gi.repository import Gdk, Gio, GLib, Gtk

from .ui.main import MainWindow
from .ui.configure_servers import ConfigureServersDialog

from .state_manager import ApplicationState, RepeatType
from .cache_manager import CacheManager
from .server.api_objects import Child
from .ui.common.players import PlayerEvent, MPVPlayer, ChromecastPlayer


class LibremsonicApp(Gtk.Application):
    def __init__(self, *args, **kwargs):
        super().__init__(
            *args,
            application_id="com.sumnerevans.libremsonic",
            flags=Gio.ApplicationFlags.HANDLES_COMMAND_LINE,
            **kwargs,
        )
        self.window = None
        self.state = ApplicationState()

        # Specify Command Line Options
        self.add_main_option(
            'config', ord('c'), GLib.OptionFlags.NONE, GLib.OptionArg.FILENAME,
            'Specify a configuration file. Defaults to ~/.config/libremsonic/config.json',
            None)

        self.connect('shutdown', self.on_app_shutdown)

<<<<<<< HEAD
        self.last_play_queue_update = 0

        def time_observer(value):
            self.state.song_progress = value
            GLib.idle_add(
                self.window.player_controls.update_scrubber,
                self.state.song_progress,
                self.state.current_song.duration,
            )
            if not value:
                self.last_play_queue_update = 0
            elif self.last_play_queue_update + 15 <= value:
                self.save_play_queue()

        def on_track_end():
            GLib.idle_add(self.on_next_track)

        def on_player_event(event: PlayerEvent):
            if event.name == 'play_state_change':
                self.state.playing = event.value
            elif event.name == 'volume_change':
                self.state.old_volume = self.state.volume
                self.state.volume = event.value

            GLib.idle_add(self.update_window)

        self.mpv_player = MPVPlayer(time_observer, on_track_end,
                                    on_player_event)
        self.chromecast_player = ChromecastPlayer(time_observer, on_track_end,
                                                  on_player_event)
        self.player = self.chromecast_player

=======
>>>>>>> a9501ca1
    # Handle command line option parsing.
    def do_command_line(self, command_line):
        options = command_line.get_options_dict()

        # Config File
        config_file = options.lookup_value('config')
        if config_file:
            config_file = config_file.get_bytestring().decode('utf-8')
        else:
            # Default to ~/.config/libremsonic.
            config_folder = (os.environ.get('XDG_CONFIG_HOME')
                             or os.path.expanduser('~/.config'))
            config_folder = os.path.join(config_folder, 'libremsonic')
            config_file = os.path.join(config_folder, 'config.yaml')

        self.state.config_file = config_file

        # Have to do this or else the application doesn't work. Not entirely
        # sure why, but C-bindings...
        self.activate()
        return 0

    def do_startup(self):
        Gtk.Application.do_startup(self)

        def add_action(name: str, fn):
            """Registers an action with the application."""
            action = Gio.SimpleAction.new(name, None)
            action.connect('activate', fn)
            self.add_action(action)

        # Add action for menu items.
        add_action('configure-servers', self.on_configure_servers)

        # Add actions for player controls
        add_action('play-pause', self.on_play_pause)
        add_action('next-track', self.on_next_track)
        add_action('prev-track', self.on_prev_track)
        add_action('repeat-press', self.on_repeat_press)
        add_action('shuffle-press', self.on_shuffle_press)

        add_action('mute-toggle', self.on_mute_toggle)
        add_action(
            'update-play-queue-from-server',
            lambda a, p: self.update_play_state_from_server(),
        )

    def do_activate(self):
        # We only allow a single window and raise any existing ones
        if not self.window:
            # Windows are associated with the application when the last one is
            # closed the application shuts down.
            self.window = MainWindow(application=self, title="LibremSonic")

            # Configure the CSS provider so that we can style elements on the
            # window.
            css_provider = Gtk.CssProvider()
            css_provider.load_from_path(
                os.path.join(os.path.dirname(__file__), 'ui/app_styles.css'))
            context = Gtk.StyleContext()
            screen = Gdk.Screen.get_default()
            context.add_provider_for_screen(screen, css_provider,
                                            Gtk.STYLE_PROVIDER_PRIORITY_USER)

        self.window.stack.connect('notify::visible-child',
                                  self.on_stack_change)
        self.window.connect('song-clicked', self.on_song_clicked)
        self.window.player_controls.connect('song-scrub', self.on_song_scrub)
        self.window.player_controls.volume_slider.connect(
            'value-changed', self.on_volume_change)
        self.window.connect('key-press-event', self.on_window_key_press)

        # Display the window.
        self.window.show_all()
        self.window.present()

        # Load the configuration and update the UI with the curent server, if
        # it exists.
        self.state.load()

        self.last_play_queue_update = 0

        def time_observer(value):
            self.state.song_progress = value
            GLib.idle_add(
                self.window.player_controls.update_scrubber,
                self.state.song_progress,
                self.state.current_song.duration,
            )
            if not value:
                self.last_play_queue_update = 0
            elif self.last_play_queue_update + 15 <= value:
                self.save_play_queue()

        def on_track_end():
            GLib.idle_add(self.on_next_track)

        self.mpv_player = MPVPlayer(
            time_observer,
            on_track_end,
            self.state.config,
        )
        self.chromecast_player = ChromecastPlayer(
            time_observer,
            on_track_end,
            self.state.config,
        )
        self.player = self.mpv_player

        # If there is no current server, show the dialog to select a server.
        if (self.state.config.current_server is None
                or self.state.config.current_server < 0):
            self.show_configure_servers_dialog()

        self.update_window()

    # ########## ACTION HANDLERS ########## #
    def on_configure_servers(self, action, param):
        self.show_configure_servers_dialog()

    def on_play_pause(self, *args):
        if not self.player.song_loaded:
            # This is from a restart, start playing the file.
            self.play_song(self.state.current_song.id)
        else:
            self.player.toggle_play()
            self.save_play_queue()

        self.state.playing = not self.state.playing
        self.update_window()

    def on_next_track(self, *args):
        current_idx = self.state.play_queue.index(self.state.current_song.id)

        # Handle song repeating
        if self.state.repeat_type == RepeatType.REPEAT_SONG:
            current_idx = current_idx - 1
        # Wrap around the play queue if at the end.
        elif current_idx == len(self.state.play_queue) - 1:
            current_idx = -1

        self.play_song(self.state.play_queue[current_idx + 1], reset=True)

    def on_prev_track(self, action, params):
        # TODO there is a bug where you can't go back multiple songs fast
        current_idx = self.state.play_queue.index(self.state.current_song.id)
        # Go back to the beginning of the song if we are past 5 seconds.
        # Otherwise, go to the previous song.
        if self.state.repeat_type == RepeatType.REPEAT_SONG:
            song_to_play = current_idx
        elif self.state.song_progress < 5:
            if (current_idx == 0
                    and self.state.repeat_type == RepeatType.NO_REPEAT):
                song_to_play = 0
            else:
                song_to_play = current_idx - 1
        else:
            song_to_play = current_idx

        self.play_song(self.state.play_queue[song_to_play], reset=True)

    def on_repeat_press(self, action, params):
        # Cycle through the repeat types.
        new_repeat_type = RepeatType((self.state.repeat_type.value + 1) % 3)
        self.state.repeat_type = new_repeat_type
        self.update_window()

    def on_shuffle_press(self, action, params):
        if self.state.shuffle_on:
            # Revert to the old play queue.
            self.state.play_queue = self.state.old_play_queue
        else:
            self.state.old_play_queue = self.state.play_queue.copy()

            # Remove the current song, then shuffle and put the song back.
            song_id = self.state.current_song.id
            self.state.play_queue.remove(song_id)
            random.shuffle(self.state.play_queue)
            self.state.play_queue = [song_id] + self.state.play_queue

        self.state.shuffle_on = not self.state.shuffle_on
        self.update_window()

    def on_server_list_changed(self, action, servers):
        self.state.config.servers = servers
        self.state.save()

    def on_connected_server_changed(self, action, current_server):
        self.state.config.current_server = current_server
        self.state.save()

        # Reset the CacheManager.
        CacheManager.reset(
            self.state.config,
            self.state.config.servers[current_server]
            if current_server >= 0 else None,
        )

        # Update the window according to the new server configuration.
        self.update_window()

    def on_stack_change(self, stack, child):
        self.update_window()

    def on_song_clicked(self, win, song_id, song_queue):
        # Reset the play queue so that we don't ever revert back to the
        # previous one.
        old_play_queue = song_queue.copy()

        # If shuffle is enabled, then shuffle the playlist.
        if self.state.shuffle_on:
            song_queue.remove(song_id)
            random.shuffle(song_queue)
            song_queue = [song_id] + song_queue

        self.play_song(
            song_id,
            reset=True,
            old_play_queue=old_play_queue,
            play_queue=song_queue,
        )

    def on_song_scrub(self, _, scrub_value):
        if not hasattr(self.state, 'current_song'):
            return

        new_time = self.state.current_song.duration * (scrub_value / 100)

        self.state.song_progress = new_time
        self.window.player_controls.update_scrubber(
            self.state.song_progress, self.state.current_song.duration)

        # If already playing, then make the player itself seek.
        if self.player.song_loaded:
            self.player.seek(new_time)

        self.save_play_queue()

    def on_mute_toggle(self, action, _):
        if self.state.volume == 0:
            new_volume = self.state.old_volume
        else:
            self.state.old_volume = self.state.volume
            new_volume = 0

        self.state.volume = new_volume
        self.player.volume = new_volume
        self.update_window()

    def on_volume_change(self, scale):
        self.state.volume = scale.get_value()
        self.player.volume = self.state.volume
        self.update_window()

    def on_window_key_press(self, window, event):
        # Returning True prevents further propagation of the event.
        if event.keyval == 32:
            self.on_play_pause()
            return True

    def on_app_shutdown(self, app):
        CacheManager.should_exit = True
        self.player.pause()
        self.chromecast_player.shutdown()
        self.mpv_player.shutdown()

        self.state.save()
        self.save_play_queue()

    # ########## HELPER METHODS ########## #
    def show_configure_servers_dialog(self):
        """Show the Connect to Server dialog."""
        dialog = ConfigureServersDialog(self.window, self.state.config)
        dialog.connect('server-list-changed', self.on_server_list_changed)
        dialog.connect('connected-server-changed',
                       self.on_connected_server_changed)
        dialog.run()
        dialog.destroy()

    def update_window(self):
        GLib.idle_add(self.window.update, self.state)

    def update_play_state_from_server(self):
        # TODO make this non-blocking eventually (need to make everything in
        # loading state)
        self.player.pause()
        self.state.playing = False

        play_queue = CacheManager.get_play_queue()
        self.state.play_queue = [s.id for s in play_queue.entry]
        self.state.song_progress = play_queue.position / 1000

        current_song_idx = self.state.play_queue.index(str(play_queue.current))
        self.state.current_song = play_queue.entry[current_song_idx]

        self.player.reset()

        self.update_window()

    def play_song(
            self,
            song: Child,
            reset=False,
            old_play_queue=None,
            play_queue=None,
    ):
        # Do this the old fashioned way so that we can have access to ``reset``
        # in the callback.
        def do_play_song(song: Child):
            # TODO force mp3 while getting chromecast working.
            uri, stream = CacheManager.get_song_filename_or_stream(
                song,
                force_stream=(self.player == self.chromecast_player),
                format='mp3',
            )

            self.state.current_song = song
            self.state.playing = True
            self.update_window()

            # Prevent it from doing the thing where it continually loads
            # songs when it has to download.
            if reset:
                self.player.reset()
                self.state.song_progress = 0

            # If streaming, also download the song.
            # TODO: make it configurable if we do this download
            if stream:
                CacheManager.batch_download_songs(
                    [song.id],
                    before_download=lambda: self.update_window(),
                    on_song_download_complete=lambda _: self.update_window(),
                )

            self.player.play_media(uri, self.state.song_progress, song)

            if old_play_queue:
                self.state.old_play_queue = old_play_queue

            if play_queue:
                self.state.play_queue = play_queue
                self.save_play_queue()

        song_details_future = CacheManager.get_song_details(song)
        song_details_future.add_done_callback(
            lambda f: GLib.idle_add(do_play_song, f.result()), )

    def save_play_queue(self):
        position = self.state.song_progress
        self.last_play_queue_update = position

        current_server = self.state.config.current_server
        current_server = self.state.config.servers[current_server]

        if current_server.sync_enabled:
            CacheManager.executor.submit(
                CacheManager.save_play_queue,
                id=self.state.play_queue,
                current=self.state.current_song.id,
                position=math.floor(position * 1000),
            )<|MERGE_RESOLUTION|>--- conflicted
+++ resolved
@@ -34,7 +34,6 @@
 
         self.connect('shutdown', self.on_app_shutdown)
 
-<<<<<<< HEAD
         self.last_play_queue_update = 0
 
         def time_observer(value):
@@ -67,8 +66,6 @@
                                                   on_player_event)
         self.player = self.chromecast_player
 
-=======
->>>>>>> a9501ca1
     # Handle command line option parsing.
     def do_command_line(self, command_line):
         options = command_line.get_options_dict()
